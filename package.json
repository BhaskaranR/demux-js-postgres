{
  "name": "demux-postgres",
  "version": "2.0.1",
  "description": "Demux-js Action Handler implementation for Postgres databases",
  "main": "dist/index.js",
  "types": "dist/index.d.ts",
  "repository": "https://github.com/EOSIO/demux-js-postgres",
  "author": {
    "name": "Julien Heller",
    "url": "https://block.one/"
  },
  "license": "MIT",
  "devDependencies": {
    "@types/dockerode": "^2.5.5",
    "@types/jest": "^23.1.4",
    "@types/massive": "^4.6.1",
    "@types/node": "^10.5.1",
    "@types/request-promise-native": "^1.0.15",
    "dockerode": "^2.5.5",
    "eslint": "^4.9.0",
    "eslint-config-airbnb-base": "12.1.0",
    "eslint-plugin-import": "^2.7.0",
    "jest": "^22.4.3",
    "release-it": "^7.5.0",
    "ts-jest": "^23.0.0",
    "tslint": "^5.10.0",
    "tslint-eslint-rules": "^5.3.1",
    "typedoc": "^0.11.1",
    "typescript": "^2.9.2"
  },
  "dependencies": {
    "demux": "^3.1.0",
    "massive": "^5.2.0",
    "pg-promise": "8.4.6"
  },
  "peerDependencies": {
    "demux": "^3.1.0"
  },
  "scripts": {
    "release": "release-it",
    "build": "tsc && cp -R src/cyanaudit dist",
    "compile": "tsc",
    "watch": "tsc -w",
    "lint": "tslint -c tslint.json src/**/*.ts",
    "test": "PGPASSWORD=docker jest",
    "build-docs": "./build-docs.sh"
  },
  "jest": {
    "moduleFileExtensions": [
      "js",
      "ts",
<<<<<<< HEAD
      "ts",
      "tsx",
      "js"
=======
      "tsx"
>>>>>>> 31d369d4
    ],
    "transform": {
      "^.+\\.(tsx?)$": "ts-jest"
    },
    "globals": {
      "ts-jest": {
        "tsConfig": "tsconfig.json"
      }
    },
    "testRegex": "(/src/.*(\\.|/)(test|spec))\\.(jsx?|tsx?)$",
    "testEnvironment": "node"
  }
}<|MERGE_RESOLUTION|>--- conflicted
+++ resolved
@@ -49,13 +49,7 @@
     "moduleFileExtensions": [
       "js",
       "ts",
-<<<<<<< HEAD
-      "ts",
-      "tsx",
-      "js"
-=======
       "tsx"
->>>>>>> 31d369d4
     ],
     "transform": {
       "^.+\\.(tsx?)$": "ts-jest"
